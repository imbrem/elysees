[package]
name = "triomphe"
version = "0.1.1"
authors = ["The Servo Project Developers"]
license = "MIT/Apache-2.0"
repository = "https://github.com/Manishearth/triomphe"
description = "A fork of std::sync::Arc with some extra functionality and without weak references (originally servo_arc)"
keywords = ["arc", "ffi", "sync", "data-structure"]
categories = ["concurrency", "data-structures"]

[lib]
name = "triomphe"
path = "lib.rs"


[dependencies]
<<<<<<< HEAD
memoffset = "0.5.3"
nodrop = "0.1.8"
=======
>>>>>>> 8d834691
serde = "1.0"
stable_deref_trait = "1.0.0"<|MERGE_RESOLUTION|>--- conflicted
+++ resolved
@@ -14,10 +14,6 @@
 
 
 [dependencies]
-<<<<<<< HEAD
 memoffset = "0.5.3"
-nodrop = "0.1.8"
-=======
->>>>>>> 8d834691
 serde = "1.0"
 stable_deref_trait = "1.0.0"